name: ksuid
version: 0.5.1

authors:
  - Sijawusz Pur Rahnama <sija@sija.pl>

dependencies:
  base62:
    github: Sija/base62.cr
    version: ~> 0.1.2

development_dependencies:
  ameba:
    github: crystal-ameba/ameba
<<<<<<< HEAD
    version: ~> 1.5.0
=======
    version: ~> 1.2.0
>>>>>>> a4dd5a65

crystal: ~> 1.6

license: MIT<|MERGE_RESOLUTION|>--- conflicted
+++ resolved
@@ -12,11 +12,7 @@
 development_dependencies:
   ameba:
     github: crystal-ameba/ameba
-<<<<<<< HEAD
     version: ~> 1.5.0
-=======
-    version: ~> 1.2.0
->>>>>>> a4dd5a65
 
 crystal: ~> 1.6
 
